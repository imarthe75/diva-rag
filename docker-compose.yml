--- conflicted
+++ resolved
@@ -178,13 +178,10 @@
         condition: service_healthy
       kafka:
         condition: service_healthy
-<<<<<<< HEAD
-=======
       clamav: # <--- AÑADE ESTO para que el backend espere a ClamAV
         condition: service_healthy
       ollama: # Añade ollama si tu backend depende de él
         condition: service_healthy
->>>>>>> e780de93
     networks:
       - default
 
@@ -270,14 +267,6 @@
       - ollama_data:/root/.ollama # Persiste los modelos para que no los descargues cada vez
     networks:
       - default
-<<<<<<< HEAD
-    healthcheck: # Asegura que Ollama esté listo antes que los servicios que dependen de él
-      test: ["CMD-SHELL", "curl -f http://localhost:11434 || exit 1"]
-      interval: 10s
-      timeout: 5s
-      retries: 5
-      start_period: 30s # Dale tiempo a Ollama para iniciar y cargar
-=======
     healthcheck:
       test: ["CMD", "ollama", "list"] # Changed from curl to ollama list
       interval: 10s
@@ -308,7 +297,6 @@
       start_period: 300s # <--- ADD THIS LINE for initial startup
 
 # ... (el resto de tus servicios)
->>>>>>> e780de93
 
 # Definición de Redes
 networks:
